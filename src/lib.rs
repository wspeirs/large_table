--- conflicted
+++ resolved
@@ -2,7 +2,7 @@
 #[macro_use]
 extern crate log;
 
-use std::io::{Error as IOError};
+use std::io::{Error as IOError, Read};
 use std::path::Path;
 use std::collections::{HashMap, HashSet};
 use std::error::Error;
@@ -12,58 +12,33 @@
 use std::iter::FusedIterator;
 use std::ops::Index;
 
-use rayon::iter::ParallelExtend;
-use rayon::prelude::IntoParallelIterator;
-use csv::{Writer};
+use rayon::prelude::*;
 
 mod value;
-//mod row_table;
+mod row_table;
 
 // expose some of the underlying structures from other files
-//pub use crate::row_table::RowTable;
+pub use crate::row_table::RowTable;
 pub use crate::value::Value;
 
-<<<<<<< HEAD
+///
 /// The main interface into the mem_table library
+///
 pub trait Table {
-    /// Create a blank Table given the column names
-    fn new(columns :&[&str]) -> Self;
-
-    /// Read in a CSV file, and construct a Table
-    fn from_csv<P: AsRef<Path>>(path: P) -> Result<Self, IOError>;
-
     fn iter(&self) -> RowIter;
     fn into_iter(self) -> RowIntoIter;
 //    fn row_mut_iter(&mut self) -> RowMutIter;
 
-    /// Return the list of column names
     fn columns(&self) -> &Vec<String>;
+    fn len(&self) -> usize;
+    fn width(&self) -> usize;
 
-    /// Returns the length (number of rows) of the Table.
-    fn len(&self) -> usize;
+    // iterators that only return some of the columns
+    // TODO: Think about this... maybe it's just a TableSliceIterator
+//    fn col_iter(&self, cols :&Vec<&str>) -> ColIter;
+//    fn col_into_iter(self, cols :&Vec<&str>) -> ColIntoIter;
+//    fn col_mut_iter(&mut self, cols :&Vec<&str>) -> ColMutIter;
 
-    /// Returns the width (length of column list) of the Table.
-    fn width(&self) -> usize;
-=======
-// Playground: https://play.rust-lang.org/?version=stable&mode=debug&edition=2018&gist=98ca951a70269d44cb48230359857f60
-
-/// The main interface into the mem_table library
-pub trait Table<'a, R, RI, I, T>: TableOperations<'a, R, RI, I, T> where R: Row<'a, RI>, RI: Iterator<Item=&'a Value>, I: Iterator<Item=R>, T: TableSlice<'a, R, RI, I, T> {
-    /// Create a blank RowTable
-    fn new(columns :&[&str]) -> Self;
-
-    /// Read in a CSV file, and construct a RowTable
-    fn from_csv<P: AsRef<Path>>(path: P) -> Result<Self, IOError> where Self: Sized;
->>>>>>> 1d6273ee
-
-    fn append<'b, OR: Row<'b, ORI>, ORI: Iterator<Item=&'b Value>, OI: Iterator<Item=OR>, OT: TableSlice<'b, OR, ORI, OI, OT>>(&mut self, table :impl TableOperations<'b, OR, ORI, OI, OT>) -> Result<(), TableError> {
-        // make sure the columns are the same
-        if !self.columns().iter().zip(table.columns().iter()).all(|(a, b)| a == b) {
-            let err_str = format!("Columns don't match between tables: {:?} != {:?}", self.columns(), table.columns());
-            return Err(TableError::new(err_str.as_str()));
-        }
-
-<<<<<<< HEAD
     /// Groups values that are the same together, providing a `TableSlice` for each unique value found.
     /// Note: You cannot hash or compare properly `f64`, so any `f64` value is wrapped in [`OrderedFloat`](https://docs.rs/ordered-float/*/ordered_float/).
     fn group_by(&self, column :&str) -> Result<HashMap<&Value, TableSlice<Self>>, TableError> where Self: Sized;
@@ -71,35 +46,21 @@
     /// Returns the unique values for a given column
     /// Note: You cannot hash or compare properly `f64`, so any `f64` value is wrapped in [`OrderedFloat`](https://docs.rs/ordered-float/*/ordered_float/).
     fn unique(&self, column :&str) -> Result<HashSet<&Value>, TableError>;
-=======
-        for row in table.into_iter() {
-            self.append_row(row);
-        }
 
-        Ok( () )
-    }
->>>>>>> 1d6273ee
-
+    fn append(&mut self, table :impl Table) -> Result<(), TableError>;
     fn append_row(&mut self, row :Vec<Value>) -> Result<(), TableError>;
 
     /// Adds a column with `column_name` to the end of the table filling in all rows with `value`.
     /// This method works in parallel and is therefore usually faster than `add_column_with`
-    fn add_column(&mut self, column_name :&str, value :&Value) -> Result<(), TableError> {
-        self.add_column_with(column_name, || value.clone())
-    }
+    fn add_column(&mut self, column_name :&str, value :&Value);
 
     /// Adds a column with `column_name` to the end of the table using `f` to generate the values for each row.
     /// This method works a row-at-a-time and therefore can be slower than `add_column`.
-    fn add_column_with<F: FnMut() -> Value>(&mut self, column_name :&str, f :F) -> Result<(), TableError>;
-}
+    fn add_column_with<F: FnMut() -> Value>(&mut self, column_name :&str, f :F);
 
-/// Operations that can be performed on `Table`s or `TableSlice`s.
-pub trait TableOperations<'a, R, RI, I, T> where R: Row<'a, RI>, RI: Iterator<Item=&'a Value>, I: Iterator<Item=R>, T: TableSlice<'a, R, RI, I, T> {
-    fn iter(&self) -> I;
-    fn into_iter(self) -> RowIntoIter;
-//    fn row_mut_iter(&mut self) -> RowMutIter;
+    fn find(&self, column :&str, value :&Value) -> Result<TableSlice<Self>, TableError> where Self: Sized;
+    fn find_by<P: FnMut(&Vec<Value>) -> bool>(&self, predicate :P) -> Result<TableSlice<Self>, TableError> where Self: Sized;
 
-<<<<<<< HEAD
     /// Sorts the rows in the table, in an unstable way, in ascending order, by the columns provided, in the order they're provided.
     ///
     /// If the columns passed are `A`, `B`, `C`, then the rows will be sored by column `A` first, then `B`, then `C`.
@@ -113,167 +74,58 @@
     /// Writes the data out to a CSV file
     fn to_csv(&self, csv_path :&Path) -> Result<(), TableError>;
 }
-=======
-    fn columns(&self) -> &Vec<String>;
->>>>>>> 1d6273ee
 
-    fn column_position(&self, column :&str) -> Result<usize, TableError> {
-        if let Some(pos) = self.columns().iter().position(|c| c == column) {
-            Ok(pos)
-        } else {
-            Err(TableError::new(format!("Column not found: {}", column).as_str()))
-        }
-    }
-
-    #[inline]
-    fn len(&self) -> usize {
-        self.iter().count()
-    }
-
-    #[inline]
-    fn width(&self) -> usize {
-        self.columns().len()
-    }
-
-    /// Write a table out to a CSV file
-    fn to_csv(&self, csv_path :&Path) -> Result<(), TableError> {
-        let mut csv = Writer::from_path(csv_path).map_err(|e| TableError::new(e.to_string().as_str()))?;
-
-        // write out the headers first
-        csv.write_record(self.columns());
-
-        // go through each row, writing the records converted to Strings
-        for row in self.iter() {
-            csv.write_record(row.iter().map(|f| String::from(f)));
-        }
-
-        Ok( () )
-    }
-
-    fn group_by(&'a self, column :&str) -> Result<HashMap<&Value, T>, TableError>;
-
-    fn unique(&self, column :&str) -> Result<HashSet<&'a Value>, TableError>  {
-        // get the position in the row we're concerned with
-        let pos = self.column_position(column)?;
-
-        // insert the values into the HashSet
-        // TODO: use Rayon to make this go in parallel
-        Ok(self.iter().map(|row| row.get(column)).collect::<HashSet<_>>())
-    }
-
-    /// Returns a `TableSlice` with all rows that where `value` matches in the `column`.
-    fn find(&'a self, column :&str, value :&Value) -> Result<T, TableError> {
-        // get the position in the underlying table
-        let pos = self.column_position(column)?;
-
-        self.find_by(|row| row[pos] == *value)
-    }
-
-    fn find_by<P: FnMut(&Vec<Value>) -> bool>(&'a self, predicate :P) -> Result<T, TableError>;
+//
+// Row-oriented iterators
+//
+pub struct RowIter<'a> {
+    iter: core::slice::Iter<'a, Vec<Value>>
 }
 
-/// A `TableSlice` is a view into a `Table`.
-pub trait TableSlice<'a, R, RI, I, T>: TableOperations<'a, R, RI, I, T> where R: Row<'a, RI>, RI: Iterator<Item=&'a Value>, I: Iterator<Item=R>, T: TableSlice<'a, R, RI, I, T> {
-    fn column_position(&self, column :&str) -> Result<usize, TableError> {
-        if self.columns().iter().find(|c| c.as_str() == column).is_none() {
-            let err_str = format!("Could not find column in slice: {}", column);
-            return Err(TableError::new(err_str.as_str()));
-        }
+impl <'a> Iterator for RowIter<'a> {
+    type Item = &'a Vec<Value>;
 
-        TableOperations::column_position(self, column)
+    fn next(&mut self) -> Option<Self::Item> {
+        self.iter.next()
     }
 }
 
-// playground: https://play.rust-lang.org/?version=stable&mode=debug&edition=2018&gist=fbac8bab1dc26bc89edf35e6d62b3170
-
-/// A view into a `Table` or `TableSlice` exposing an entire row.
-pub trait Row<'a, I: Iterator<Item=&'a Value>> {
-    fn new(columns :&Vec<String>, row :&Vec<&Value>) -> Self;
-    fn get(&self, column :&str) -> &'a Value;
-    fn get_index(&self, index :usize) -> &'a Value;
-    fn iter(&self) -> I;
+impl <'a> DoubleEndedIterator for RowIter<'a> {
+    fn next_back(&mut self) -> Option<Self::Item> {
+        self.iter.next_back()
+    }
 }
 
-//pub struct RowIterator<'a, R: Row<'a, Self>> {
-//    cur_index: usize,
-//    max_index: usize,
-//    row: R
-//}
-//
-//impl <'a> Iterator for RowIterator<'a, Self> {
-//    type Item = &'a Value;
-//
-//    fn next(&mut self) -> Option<Self::Item> {
-//        if self.cur_index > self.max_index {
-//            None
-//        } else {
-//            let ret = self.row.get_index(self.cur_index);
-//            self.cur_index += 1;
-//            ret
-//        }
-//    }
-//}
+impl <'a> ExactSizeIterator for RowIter<'a> { }
 
-// Row-oriented iterators
-//pub struct RowIter {
-//    cur_index: usize,
-//    len: usize,
-//    rows: Vec<Vec<Value>>
-//}
-//
-//impl <'a, R: Row> Iterator for RowIter {
-//    type Item = &'a R;
-//
-//    fn next(&mut self) -> Option<Self::Item> {
-//        if self.cur_index > self.len {
-//            None
-//        } else {
-//            Some(Row::new())
-//        }
-//    }
-//}
-
-//impl <'a> DoubleEndedIterator for RowIter<'a> {
-//    fn next_back(&mut self) -> Option<Self::Item> {
-//        self.iter.next_back()
-//    }
-//}
-//
-//impl <'a> ExactSizeIterator for RowIter<'a> { }
-//
-//impl <'a> FusedIterator for RowIter<'a> { }
-
-pub struct RowIntoIter(std::vec::IntoIter<Vec<Value>>);
+pub struct RowIntoIter(Vec<Vec<Value>>);
 
 impl Iterator for RowIntoIter {
     type Item = Vec<Value>;
 
     fn next(&mut self) -> Option<Self::Item> {
-        self.0.next()
+        self.0.pop()
     }
 }
 
-impl DoubleEndedIterator for RowIntoIter {
-    fn next_back(&mut self) -> Option<Self::Item> {
-        self.0.next_back()
-    }
-}
-
-impl ExactSizeIterator for RowIntoIter { }
-
-impl FusedIterator for RowIntoIter { }
-
-//pub struct RowTableIterMut {
+//pub struct RowTableIterMut<'a> {
 //    mut_iter: core::slice::IterMut<'a, Vec<Value>>
 //}
 //
-//impl  Iterator for RowTableIterMut {
+//impl <'a> Iterator for RowTableIterMut<'a> {
 //    type Item = &'a mut Vec<Value>;
 //
 //    fn next(&mut self) -> Option<Self::Item> {
 //        self.mut_iter.next()
 //    }
 //}
+
+#[derive(Debug, Clone)]
+pub struct TableSlice<'a, T: Table> {
+    columns: Vec<String>,
+    rows: Vec<usize>,
+    table: &'a T
+}
 
 #[derive(Debug, Clone)]
 pub struct TableError {
@@ -303,13 +155,4 @@
 #[cfg(test)] extern crate simple_logger;
 #[cfg(test)] extern crate rand;
 #[cfg(test)] use std::sync::{Once};
-<<<<<<< HEAD
-use std::hash::{Hash, Hasher};
-use std::cell::Ref;
-use rayon::iter::ParallelExtend;
-use rayon::prelude::IntoParallelIterator;
-use std::cmp::Ordering;
-
-=======
->>>>>>> 1d6273ee
 #[cfg(test)] static LOGGER_INIT: Once = Once::new();
